/**
 * Copyright (C) 2014 4th Line GmbH, Switzerland and others
 *
 * The contents of this file are subject to the terms of the
 * Common Development and Distribution License Version 1 or later
 * ("CDDL") (collectively, the "License"). You may not use this file
 * except in compliance with the License. See LICENSE.txt for more
 * information.
 *
 * This program is distributed in the hope that it will be useful,
 * but WITHOUT ANY WARRANTY; without even the implied warranty of
 * MERCHANTABILITY or FITNESS FOR A PARTICULAR PURPOSE.
 */

package org.jupnp.test.transport;

import org.jupnp.UpnpServiceConfiguration;
import org.jupnp.test.transport.StreamServerClientTest;
import org.jupnp.transport.TransportConfiguration;
import org.jupnp.transport.impl.jetty.JettyTransportConfiguration;
import org.jupnp.transport.spi.StreamClient;
import org.jupnp.transport.spi.StreamClientConfiguration;
import org.jupnp.transport.spi.StreamServer;

/**
 * @author Christian Bauer - initial contribution
 * @author Victor Toni - adapted to JUPnP
 */
public class JettyServerJettyClientTest extends StreamServerClientTest {

    private TransportConfiguration jettyTransportConfiguration = JettyTransportConfiguration.INSTANCE;
    private StreamClientConfiguration sccConfiguration;

    @Override
    public StreamServer createStreamServer(final int port) {
        return jettyTransportConfiguration.createStreamServer(port);
    }

    @Override
    public StreamClient createStreamClient(UpnpServiceConfiguration configuration) {
        return jettyTransportConfiguration.createStreamClient(
<<<<<<< HEAD
                configuration.getSyncProtocolExecutorService("upnp-jetty")
=======
                configuration.getSyncProtocolExecutorService(), sccConfiguration
>>>>>>> 146579c1
        );
    }

}<|MERGE_RESOLUTION|>--- conflicted
+++ resolved
@@ -39,11 +39,7 @@
     @Override
     public StreamClient createStreamClient(UpnpServiceConfiguration configuration) {
         return jettyTransportConfiguration.createStreamClient(
-<<<<<<< HEAD
-                configuration.getSyncProtocolExecutorService("upnp-jetty")
-=======
-                configuration.getSyncProtocolExecutorService(), sccConfiguration
->>>>>>> 146579c1
+                configuration.getSyncProtocolExecutorService("upnp-jetty"), sccConfiguration
         );
     }
 
